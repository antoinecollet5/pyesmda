--- conflicted
+++ resolved
@@ -562,13 +562,8 @@
                 self.cov_md,
                 np.linalg.solve(
                     self.cov_dd
-<<<<<<< HEAD
                     + self.cov_d_inflation_factors[assimilation_iteration] * self.cov_d,
                     self.d_obs_uc[j, :] - self.d_pred[j, :],
-=======
-                    + self.cov_obs_inflation_factors[assimilation_iteration]
-                    * self.cov_obs
->>>>>>> 0cdc6818
                 ),
             )
         # Covariance inflation
